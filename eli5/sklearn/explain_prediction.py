--- conflicted
+++ resolved
@@ -107,13 +107,9 @@
                                          target_names=None,
                                          targets=None,
                                          feature_names=None,
-<<<<<<< HEAD
                                          feature_re=None,
                                          feature_filter=None,
-                                         vectorized=False):
-    """ Explain prediction of a linear classifier. """
-=======
-                                         vectorized=False
+                                         vectorized=False,
                                          ):
     """
     Explain prediction of a linear classifier.
@@ -133,7 +129,6 @@
     classifier. Set it to False if you're using ``vec`` to get feature names,
     but ``doc`` is already vectorized.
     """
->>>>>>> 42b99ece
     vec, feature_names = handle_vec(clf, doc, vec, vectorized, feature_names)
     X = get_X(doc, vec=vec, vectorized=vectorized, to_dense=True)
 
