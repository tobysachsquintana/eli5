# -*- coding: utf-8 -*-
from __future__ import absolute_import
import cgi
from itertools import groupby
from typing import List

import numpy as np
from jinja2 import Environment, PackageLoader

from eli5 import _graphviz
from eli5.base import TargetExplanation
from eli5.utils import max_or_0
from .utils import (
    format_signed, replace_spaces, should_highlight_spaces)
from . import fields
from .features import FormattedFeatureName
from .trees import tree2text
from .text_helpers import prepare_weighted_spans, PreparedWeightedSpans


template_env = Environment(
    loader=PackageLoader('eli5', 'templates'),
    extensions=['jinja2.ext.with_'])
template_env.globals.update(zip=zip, numpy=np)
template_env.filters.update(dict(
    weight_color=lambda w, w_range: format_hsl(weight_color_hsl(w, w_range)),
    remaining_weight_color=lambda ws, w_range, pos_neg:
        format_hsl(remaining_weight_color_hsl(ws, w_range, pos_neg)),
    format_feature=lambda f, w, hl: _format_feature(f, w, hl_spaces=hl),
    format_decision_tree=lambda tree: _format_decision_tree(tree),
))


def format_as_html(explanation, include_styles=True, force_weights=True,
                   show=fields.ALL, preserve_density=None,
                   highlight_spaces=None, horizontal_layout=True):
    """ Format explanation as html.
    Most styles are inline, but some are included separately in <style> tag,
    you can omit them by passing ``include_styles=False`` and call
    ``format_html_styles`` to render them separately (or just omit them).
    With ``force_weights=False``, weights will not be displayed in a table for
    predictions where it is possible to show feature weights highlighted
    in the document.
    If ``highlight_spaces`` is None (default), spaces will be highlighted in
    feature names only if there are any spaces at the start or at the end of the
    feature. Setting it to True forces space highlighting, and setting it to
    False turns it off.
    If ``horizontal_layout`` is True (default), multiclass classifier
    weights are laid out horizontally.
    """
    template = template_env.get_template('explain.html')
    if highlight_spaces is None:
        highlight_spaces = should_highlight_spaces(explanation)
    targets = explanation.targets or []
    if len(targets) == 1:
        horizontal_layout = False

    rendered_weighted_spans = render_targets_weighted_spans(
        targets, preserve_density)
    weighted_spans_others = [
        t.weighted_spans.other if t.weighted_spans else None for t in targets]

    return template.render(
        include_styles=include_styles,
        force_weights=force_weights,
        target_table_styles='border-collapse: collapse; border: none; margin-top: 0em;',
        tr_styles='border: none;',
        td1_styles='padding: 0 1em 0 0.5em; text-align: right; border: none;',
        tdm_styles='padding: 0 0.5em 0 0.5em; text-align: center; border: none;',
        td2_styles='padding: 0 0.5em 0 0.5em; text-align: left; border: none;',
        horizontal_layout_table_styles=
        'border-collapse: collapse; border: none; margin-bottom: 1.5em;',
        horizontal_layout_td_styles=
        'padding: 0px; border: 1px solid black; vertical-align: top;',
        horizontal_layout_header_styles=
        'padding: 0.5em; border: 1px solid black; text-align: center;',
        show=show,
        expl=explanation,
        hl_spaces=highlight_spaces,
        horizontal_layout=horizontal_layout,
        any_weighted_spans=any(t.weighted_spans for t in targets),
        feat_imp_weight_range=max_or_0(
            abs(fw.weight) for fw in explanation.feature_importances.importances)
        if explanation.feature_importances else 0,
        target_weight_range=max_or_0(
            get_weight_range(t.feature_weights) for t in targets),
        other_weight_range=max_or_0(
            get_weight_range(other)
            for other in weighted_spans_others if other),
        targets_with_weighted_spans=list(
            zip(targets, rendered_weighted_spans, weighted_spans_others)),
    )


def format_html_styles():
    """ Format just the styles,
    use with ``format_as_html(explanation, include_styles=False)``.
    """
    return template_env.get_template('styles.html').render()


def render_targets_weighted_spans(targets, preserve_density):
    # type: (List[TargetExplanation], bool) -> List[str]
    """ Return a list of rendered weighted spans for targets.
    Function must accept a list in order to select consistent weight
    ranges across all targets.
    """
    prepared_weighted_spans = prepare_weighted_spans(
        targets, preserve_density)
    return [
        '<br/>'.join(
            '{}{}'.format(
                '<b>{}:</b> '.format(pws.doc_weighted_spans.vec_name)
                if pws.doc_weighted_spans.vec_name else '',
                render_weighted_spans(pws))
            for pws in pws_lst)
        if pws_lst else None
        for pws_lst in prepared_weighted_spans]


def render_weighted_spans(pws):
    # type: (PreparedWeightedSpans) -> str
<<<<<<< HEAD
    # TODO - for longer documents, remove text without active features
    result = []
    current_tokens = []
    prev_weight = None
    for token, weight in zip(
            pws.doc_weighted_spans.document, pws.char_weights):
        if weight != prev_weight and current_tokens:
            result.append(_colorize(
                ''.join(current_tokens), prev_weight, pws.weight_range))
            current_tokens = []
        current_tokens.append(token)
        prev_weight = weight
    if current_tokens:
        result.append(_colorize(
            ''.join(current_tokens), prev_weight, pws.weight_range))
    return ''.join(result)
=======
    # TODO - for longer documents, an remove text without active features
    return ''.join(
        _colorize(''.join(t for t, _ in tokens_weights),
                  weight,
                  pws.weight_range)
        for weight, tokens_weights in groupby(
            zip(pws.doc_weighted_spans.document, pws.char_weights),
            key=lambda x: x[1]))
>>>>>>> 27609f9b


def _colorize(token, weight, weight_range):
    """ Return token wrapped in a span with some styles
    (calculated from weight and weight_range) applied.
    """
    token = html_escape(token)
    if np.isclose(weight, 0.):
        return (
            '<span '
            'style="opacity: {opacity}"'
            '>{token}</span>'.format(
                opacity=_weight_opacity(weight, weight_range),
                token=token)
        )
    else:
        return (
            '<span '
            'style="background-color: {color}; opacity: {opacity}" '
            'title="{weight:.3f}"'
            '>{token}</span>'.format(
                color=format_hsl(
                    weight_color_hsl(weight, weight_range, min_lightness=0.6)),
                opacity=_weight_opacity(weight, weight_range),
                weight=weight,
                token=token)
        )


def _weight_opacity(weight, weight_range):
    """ Return opacity value for given weight as a string.
    """
    min_opacity = 0.8
    rel_weight = abs(weight) / weight_range
    return '{:.2f}'.format(min_opacity + (1 - min_opacity) * rel_weight)


def weight_color_hsl(weight, weight_range, min_lightness=0.8):
    """ Return HSL color components for given weight,
    where the max absolute weight is given by weight_range.
    """
    hue = _hue(weight)
    saturation = 1
    rel_weight = (abs(weight) / weight_range) ** 0.7
    lightness = 1.0 - (1 - min_lightness) * rel_weight
    return hue, saturation, lightness


def format_hsl(hsl_color):
    """ Format hsl color as css color string.
    """
    hue, saturation, lightness = hsl_color
    return 'hsl({}, {:.2%}, {:.2%})'.format(hue, saturation, lightness)


def _hue(weight):
    return 120 if weight > 0 else 0


def get_weight_range(weights):
    """ Max absolute feature for pos and neg weights.
    """
    return max_or_0(abs(fw.weight) for lst in [weights.pos, weights.neg]
                    for fw in lst or [])


def remaining_weight_color_hsl(ws, weight_range, pos_neg):
    """ Color for "remaining" row.
    Handles a number of edge cases: if there are no weights in ws or weight_range
    is zero, assume the worst (most intensive positive or negative color).
    """
    sign = {'pos': 1, 'neg': -1}[pos_neg]
    if not ws and not weight_range:
        weight = sign
        weight_range = 1
    elif not ws:
        weight = sign * weight_range
    else:
        weight = min((fw.weight for fw in ws), key=abs)
    return weight_color_hsl(weight, weight_range)


def _format_unhashed_feature(feature, weight, hl_spaces):
    """ Format unhashed feature: show first (most probable) candidate,
    display other candidates in title attribute.
    """
    if not feature:
        return ''
    else:
        first, rest = feature[0], feature[1:]
        html = format_signed(
            first, lambda x: _format_single_feature(x, weight, hl_spaces))
        if rest:
            html += ' <span title="{}">&hellip;</span>'.format(
                '\n'.join(html_escape(format_signed(f)) for f in rest))
        return html


def _format_feature(feature, weight, hl_spaces):
    """ Format any feature.
    """
    if isinstance(feature, FormattedFeatureName):
        return feature.format()
    elif (isinstance(feature, list) and
            all('name' in x and 'sign' in x for x in feature)):
        return _format_unhashed_feature(feature, weight, hl_spaces=hl_spaces)
    else:
        return _format_single_feature(feature, weight, hl_spaces=hl_spaces)


def _format_single_feature(feature, weight, hl_spaces):
    feature = html_escape(feature)
    if not hl_spaces:
        return feature

    def replacer(n_spaces, side):
        m = '0.1em'
        margins = {'left': (m, 0), 'right': (0, m), 'center': (m, m)}[side]
        style = '; '.join([
            'background-color: hsl({}, 80%, 70%)'.format(_hue(weight)),
            'margin: 0 {} 0 {}'.format(*margins),
        ])
        return '<span style="{style}" title="{title}">{spaces}</span>'.format(
            style=style,
            title='A space symbol' if n_spaces == 1 else
                  '{} space symbols'.format(n_spaces),
            spaces='&emsp;' * n_spaces)

    return replace_spaces(feature, replacer)


def _format_decision_tree(treedict):
    if treedict.graphviz and _graphviz.is_supported():
        return _graphviz.dot2svg(treedict.graphviz)
    else:
        return tree2text(treedict)


def html_escape(text):
    return cgi.escape(text, quote=True)<|MERGE_RESOLUTION|>--- conflicted
+++ resolved
@@ -120,25 +120,6 @@
 
 def render_weighted_spans(pws):
     # type: (PreparedWeightedSpans) -> str
-<<<<<<< HEAD
-    # TODO - for longer documents, remove text without active features
-    result = []
-    current_tokens = []
-    prev_weight = None
-    for token, weight in zip(
-            pws.doc_weighted_spans.document, pws.char_weights):
-        if weight != prev_weight and current_tokens:
-            result.append(_colorize(
-                ''.join(current_tokens), prev_weight, pws.weight_range))
-            current_tokens = []
-        current_tokens.append(token)
-        prev_weight = weight
-    if current_tokens:
-        result.append(_colorize(
-            ''.join(current_tokens), prev_weight, pws.weight_range))
-    return ''.join(result)
-=======
-    # TODO - for longer documents, an remove text without active features
     return ''.join(
         _colorize(''.join(t for t, _ in tokens_weights),
                   weight,
@@ -146,7 +127,6 @@
         for weight, tokens_weights in groupby(
             zip(pws.doc_weighted_spans.document, pws.char_weights),
             key=lambda x: x[1]))
->>>>>>> 27609f9b
 
 
 def _colorize(token, weight, weight_range):
